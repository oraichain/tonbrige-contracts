--- conflicted
+++ resolved
@@ -27,12 +27,8 @@
 
     const BLOCK_BOCS_SMALL: &str = include_str!("testdata/bocs.hex");
     const BLOCK_BOCS_LARGE: &str = include_str!("testdata/bocs_large.hex");
-<<<<<<< HEAD
-    const _KEY_BLOCK_WITH_NEXT_VAL: &str = include_str!("testdata/keyblock_with_next_val.hex");
-=======
-    const KEY_BLOCK_WITH_NEXT_VAL: &str = include_str!("testdata/keyblock_with_next_val.hex");
+    // const KEY_BLOCK_WITH_NEXT_VAL: &str = include_str!("testdata/keyblock_with_next_val.hex");
     const NEW_KEYBLOCK_BOCS: &str = include_str!("testdata/new_keyblock_bocs.hex");
->>>>>>> 03055ff9
 
     #[cw_serde]
     pub struct VdataSring {
